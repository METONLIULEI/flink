--- conflicted
+++ resolved
@@ -7,14 +7,9 @@
 	<parent>
 		<artifactId>pact</artifactId>
 		<groupId>eu.stratosphere</groupId>
-<<<<<<< HEAD
-		<version>0.2-ozone</version>
-	    <relativePath>..</relativePath>
-    </parent>
-=======
-		<version>0.3-SNAPSHOT</version>
+		<version>0.4-ozone-SNAPSHOT</version>
+		<relativePath>..</relativePath>
 	</parent>
->>>>>>> aca4323c
 
 	<artifactId>pact-clients</artifactId>
 	<name>pact-clients</name>
@@ -76,9 +71,9 @@
 		</dependency>
 
 		<dependency>
-			<groupId>commons-io</groupId>
+			<groupId>org.apache.commons</groupId>
 			<artifactId>commons-io</artifactId>
-			<version>2.1</version>
+			<version>1.3.2</version>
 			<type>jar</type>
 			<scope>compile</scope>
 		</dependency>
